<div align="center">
    <img src="./media/logo_small.webp"/>
    <h1>🌱 Spec Kit</h1>
    <h3><em>Build high-quality software faster.</em></h3>
</div>

<p align="center">
    <strong>An effort to allow organizations to focus on product scenarios rather than writing undifferentiated code with the help of Spec-Driven Development.</strong>
</p>

[![Release](https://github.com/github/spec-kit/actions/workflows/release.yml/badge.svg)](https://github.com/github/spec-kit/actions/workflows/release.yml)

---

## Table of Contents

- [🤔 What is Spec-Driven Development?](#-what-is-spec-driven-development)
- [⚡ Get started](#-get-started)
- [📽️ Video Overview](#️-video-overview)
- [🔧 Specify CLI Reference](#-specify-cli-reference)
- [📚 Core philosophy](#-core-philosophy)
- [🌟 Development phases](#-development-phases)
- [🎯 Experimental goals](#-experimental-goals)
- [🔧 Prerequisites](#-prerequisites)
- [📖 Learn more](#-learn-more)
- [📋 Detailed process](#-detailed-process)
- [🔍 Troubleshooting](#-troubleshooting)
- [👥 Maintainers](#-maintainers)
- [💬 Support](#-support)
- [🙏 Acknowledgements](#-acknowledgements)
- [📄 License](#-license)

## 🤔 What is Spec-Driven Development?

Spec-Driven Development **flips the script** on traditional software development. For decades, code has been king — specifications were just scaffolding we built and discarded once the "real work" of coding began. Spec-Driven Development changes this: **specifications become executable**, directly generating working implementations rather than just guiding them.

## ⚡ Get started

### 1. Install Specify

Initialize your project depending on the coding agent you're using:

```bash
uvx --from git+https://github.com/github/spec-kit.git specify init <PROJECT_NAME>
```

### 2. Establish project principles

Use the **`/constitution`** command to create your project's governing principles and development guidelines that will guide all subsequent development.

```bash
/constitution Create principles focused on code quality, testing standards, user experience consistency, and performance requirements
```

### 3. Create the spec

Use the **`/specify`** command to describe what you want to build. Focus on the **what** and **why**, not the tech stack.

```bash
/specify Build an application that can help me organize my photos in separate photo albums. Albums are grouped by date and can be re-organized by dragging and dropping on the main page. Albums are never in other nested albums. Within each album, photos are previewed in a tile-like interface.
```

### 4. Create a technical implementation plan

Use the **`/plan`** command to provide your tech stack and architecture choices.

```bash
/plan The application uses Vite with minimal number of libraries. Use vanilla HTML, CSS, and JavaScript as much as possible. Images are not uploaded anywhere and metadata is stored in a local SQLite database.
```

### 5. Break down into tasks

Use **`/tasks`** to create an actionable task list from your implementation plan.

```bash
/tasks
```

### 6. Execute implementation

Use **`/implement`** to execute all tasks and build your feature according to the plan.

```bash
/implement
```

For detailed step-by-step instructions, see our [comprehensive guide](./spec-driven.md).

## 📽️ Video Overview

Want to see Spec Kit in action? Watch our [video overview](https://www.youtube.com/watch?v=a9eR1xsfvHg&pp=0gcJCckJAYcqIYzv)!

[![Spec Kit video header](/media/spec-kit-video-header.jpg)](https://www.youtube.com/watch?v=a9eR1xsfvHg&pp=0gcJCckJAYcqIYzv)

## 🔧 Specify CLI Reference

The `specify` command supports the following options:

### Commands

| Command     | Description                                                    |
|-------------|----------------------------------------------------------------|
| `init`      | Initialize a new Specify project from the latest template      |
| `check`     | Check for installed tools (`git`, `claude`, `gemini`, `code`/`code-insiders`, `cursor-agent`, `windsurf`, `qwen`, `opencode`) |

### `specify init` Arguments & Options

| Argument/Option        | Type     | Description                                                                  |
|------------------------|----------|------------------------------------------------------------------------------|
| `<project-name>`       | Argument | Name for your new project directory (optional if using `--here`)            |
| `--ai`                 | Option   | AI assistant to use: `claude`, `gemini`, `copilot`, `cursor`, `qwen`, `opencode`, or `windsurf` |
| `--script`             | Option   | Script variant to use: `sh` (bash/zsh) or `ps` (PowerShell)                 |
| `--ignore-agent-tools` | Flag     | Skip checks for AI agent tools like Claude Code                             |
| `--no-git`             | Flag     | Skip git repository initialization                                          |
| `--here`               | Flag     | Initialize project in the current directory instead of creating a new one   |
| `--skip-tls`           | Flag     | Skip SSL/TLS verification (not recommended)                                 |
| `--debug`              | Flag     | Enable detailed debug output for troubleshooting                            |
| `--github-token`       | Option   | GitHub token for API requests (or set GH_TOKEN/GITHUB_TOKEN env variable)  |

### Examples

```bash
# Basic project initialization
specify init my-project

# Initialize with specific AI assistant
specify init my-project --ai claude

# Initialize with Cursor support
specify init my-project --ai cursor

# Initialize with Windsurf support
specify init my-project --ai windsurf

# Initialize with PowerShell scripts (Windows/cross-platform)
specify init my-project --ai copilot --script ps

# Initialize in current directory
specify init --here --ai copilot

# Skip git initialization
specify init my-project --ai gemini --no-git

# Enable debug output for troubleshooting
specify init my-project --ai claude --debug

# Use GitHub token for API requests (helpful for corporate environments)
specify init my-project --ai claude --github-token ghp_your_token_here

# Check system requirements
specify check
```

### Available Slash Commands

After running `specify init`, your AI coding agent will have access to these slash commands for structured development:

| Command         | Description                                                           |
|-----------------|-----------------------------------------------------------------------|
| `/constitution` | Create or update project governing principles and development guidelines |
| `/specify`      | Define what you want to build (requirements and user stories)        |
| `/plan`         | Create technical implementation plans with your chosen tech stack     |
| `/tasks`        | Generate actionable task lists for implementation                     |
| `/implement`    | Execute all tasks to build the feature according to the plan         |

## 📚 Core philosophy

Spec-Driven Development is a structured process that emphasizes:

- **Intent-driven development** where specifications define the "_what_" before the "_how_"
- **Rich specification creation** using guardrails and organizational principles
- **Multi-step refinement** rather than one-shot code generation from prompts
- **Heavy reliance** on advanced AI model capabilities for specification interpretation

## 🌟 Development phases

| Phase | Focus | Key Activities |
|-------|-------|----------------|
| **0-to-1 Development** ("Greenfield") | Generate from scratch | <ul><li>Start with high-level requirements</li><li>Generate specifications</li><li>Plan implementation steps</li><li>Build production-ready applications</li></ul> |
| **Creative Exploration** | Parallel implementations | <ul><li>Explore diverse solutions</li><li>Support multiple technology stacks & architectures</li><li>Experiment with UX patterns</li></ul> |
| **Iterative Enhancement** ("Brownfield") | Brownfield modernization | <ul><li>Add features iteratively</li><li>Modernize legacy systems</li><li>Adapt processes</li></ul> |

## 🎯 Experimental goals

Our research and experimentation focus on:

### Technology independence

- Create applications using diverse technology stacks
- Validate the hypothesis that Spec-Driven Development is a process not tied to specific technologies, programming languages, or frameworks

### Enterprise constraints

- Demonstrate mission-critical application development
- Incorporate organizational constraints (cloud providers, tech stacks, engineering practices)
- Support enterprise design systems and compliance requirements

### User-centric development

- Build applications for different user cohorts and preferences
- Support various development approaches (from vibe-coding to AI-native development)

### Creative & iterative processes

- Validate the concept of parallel implementation exploration
- Provide robust iterative feature development workflows
- Extend processes to handle upgrades and modernization tasks

## 🔧 Prerequisites

- **Linux/macOS** (or WSL2 on Windows)
<<<<<<< HEAD
- AI coding agent: [Claude Code](https://www.anthropic.com/claude-code), [GitHub Copilot](https://code.visualstudio.com/), [Gemini CLI](https://github.com/google-gemini/gemini-cli), [Cursor](https://cursor.sh/), [Qwen CLI](https://github.com/QwenLM/qwen-code), [opencode](https://opencode.ai/), or [Codex CLI](https://github.com/openai/codex)
=======
- AI coding agent: [Claude Code](https://www.anthropic.com/claude-code), [GitHub Copilot](https://code.visualstudio.com/), [Gemini CLI](https://github.com/google-gemini/gemini-cli), [Cursor](https://cursor.sh/), [Qwen CLI](https://github.com/QwenLM/qwen-code), [opencode](https://opencode.ai/), or [Windsurf](https://windsurf.com/)
>>>>>>> 5659c869
- [uv](https://docs.astral.sh/uv/) for package management
- [Python 3.11+](https://www.python.org/downloads/)
- [Git](https://git-scm.com/downloads)

## 📖 Learn more

- **[Complete Spec-Driven Development Methodology](./spec-driven.md)** - Deep dive into the full process
- **[Detailed Walkthrough](#-detailed-process)** - Step-by-step implementation guide

---

## 📋 Detailed process

<details>
<summary>Click to expand the detailed step-by-step walkthrough</summary>

You can use the Specify CLI to bootstrap your project, which will bring in the required artifacts in your environment. Run:

```bash
specify init <project_name>
```

Or initialize in the current directory:

```bash
specify init --here
```

![Specify CLI bootstrapping a new project in the terminal](./media/specify_cli.gif)

You will be prompted to select the AI agent you are using. You can also proactively specify it directly in the terminal:

```bash
specify init <project_name> --ai claude
specify init <project_name> --ai gemini
specify init <project_name> --ai copilot
specify init <project_name> --ai cursor
specify init <project_name> --ai qwen
specify init <project_name> --ai opencode
<<<<<<< HEAD
specify init <project_name> --ai codex
=======
specify init <project_name> --ai windsurf
>>>>>>> 5659c869
# Or in current directory:
specify init --here --ai claude
specify init --here --ai codex
```

<<<<<<< HEAD
The CLI will check if you have Claude Code, Gemini CLI, Qwen CLI, opencode, or Codex CLI installed. If you do not, or you prefer to get the templates without checking for the right tools, use `--ignore-agent-tools` with your command:
=======
The CLI will check if you have Claude Code, Gemini CLI, Cursor CLI, Qwen CLI, or opencode installed. If you do not, or you prefer to get the templates without checking for the right tools, use `--ignore-agent-tools` with your command:
>>>>>>> 5659c869

```bash
specify init <project_name> --ai claude --ignore-agent-tools
```

<<<<<<< HEAD
> [!NOTE]
> Codex CLI specifics
> - `specify init --ai codex` seeds `commands/*.md` in your repo and automatically mirrors them into `${CODEX_HOME:-~/.codex}/prompts` so Codex picks up `/specify`, `/plan`, and `/tasks` immediately.
> - If Codex was running during installation, restart the CLI once so it reloads the refreshed slash commands.
> - Codex persists its working memory in `AGENTS.md`; if you do not see that file yet, run `codex /init` once inside the project to generate it.
> - When Codex is configured to run helper scripts, open `codex /approvals` and enable “Run shell commands”.
> - If you point `CODEX_HOME` at the project (for per-repo isolation) the installer adds ignore rules for Codex session artifacts to `.gitignore`; adjust them as needed for your workflow.

### **STEP 1:** Bootstrap the project
=======
### **STEP 1:** Establish project principles
>>>>>>> 5659c869

Go to the project folder and run your AI agent. In our example, we're using `claude`.

![Bootstrapping Claude Code environment](./media/bootstrap-claude-code.gif)

You will know that things are configured correctly if you see the `/constitution`, `/specify`, `/plan`, `/tasks`, and `/implement` commands available.

The first step should be establishing your project's governing principles using the `/constitution` command. This helps ensure consistent decision-making throughout all subsequent development phases:

```text
/constitution Create principles focused on code quality, testing standards, user experience consistency, and performance requirements. Include governance for how these principles should guide technical decisions and implementation choices.
```

This step creates or updates the `/memory/constitution.md` file with your project's foundational guidelines that the AI agent will reference during specification, planning, and implementation phases.

### **STEP 2:** Create project specifications

With your project principles established, you can now create the functional specifications. Use the `/specify` command and then provide the concrete requirements for the project you want to develop.

>[!IMPORTANT]
>Be as explicit as possible about _what_ you are trying to build and _why_. **Do not focus on the tech stack at this point**.

An example prompt:

```text
Develop Taskify, a team productivity platform. It should allow users to create projects, add team members,
assign tasks, comment and move tasks between boards in Kanban style. In this initial phase for this feature,
let's call it "Create Taskify," let's have multiple users but the users will be declared ahead of time, predefined.
I want five users in two different categories, one product manager and four engineers. Let's create three
different sample projects. Let's have the standard Kanban columns for the status of each task, such as "To Do,"
"In Progress," "In Review," and "Done." There will be no login for this application as this is just the very
first testing thing to ensure that our basic features are set up. For each task in the UI for a task card,
you should be able to change the current status of the task between the different columns in the Kanban work board.
You should be able to leave an unlimited number of comments for a particular card. You should be able to, from that task
card, assign one of the valid users. When you first launch Taskify, it's going to give you a list of the five users to pick
from. There will be no password required. When you click on a user, you go into the main view, which displays the list of
projects. When you click on a project, you open the Kanban board for that project. You're going to see the columns.
You'll be able to drag and drop cards back and forth between different columns. You will see any cards that are
assigned to you, the currently logged in user, in a different color from all the other ones, so you can quickly
see yours. You can edit any comments that you make, but you can't edit comments that other people made. You can
delete any comments that you made, but you can't delete comments anybody else made.
```

After this prompt is entered, you should see Claude Code kick off the planning and spec drafting process. Claude Code will also trigger some of the built-in scripts to set up the repository.

Once this step is completed, you should have a new branch created (e.g., `001-create-taskify`), as well as a new specification in the `specs/001-create-taskify` directory.

The produced specification should contain a set of user stories and functional requirements, as defined in the template.

At this stage, your project folder contents should resemble the following:

```text
├── memory
│	 ├── constitution.md
│	 └── constitution_update_checklist.md
├── scripts
│	 ├── check-task-prerequisites.sh
│	 ├── common.sh
│	 ├── create-new-feature.sh
│	 ├── get-feature-paths.sh
│	 ├── setup-plan.sh
│	 └── update-claude-md.sh
├── specs
│	 └── 001-create-taskify
│	     └── spec.md
└── templates
    ├── plan-template.md
    ├── spec-template.md
    └── tasks-template.md
```

### **STEP 3:** Functional specification clarification

With the baseline specification created, you can go ahead and clarify any of the requirements that were not captured properly within the first shot attempt. For example, you could use a prompt like this within the same Claude Code session:

```text
For each sample project or project that you create there should be a variable number of tasks between 5 and 15
tasks for each one randomly distributed into different states of completion. Make sure that there's at least
one task in each stage of completion.
```

You should also ask Claude Code to validate the **Review & Acceptance Checklist**, checking off the things that are validated/pass the requirements, and leave the ones that are not unchecked. The following prompt can be used:

```text
Read the review and acceptance checklist, and check off each item in the checklist if the feature spec meets the criteria. Leave it empty if it does not.
```

It's important to use the interaction with Claude Code as an opportunity to clarify and ask questions around the specification - **do not treat its first attempt as final**.

### **STEP 4:** Generate a plan

You can now be specific about the tech stack and other technical requirements. You can use the `/plan` command that is built into the project template with a prompt like this:

```text
We are going to generate this using .NET Aspire, using Postgres as the database. The frontend should use
Blazor server with drag-and-drop task boards, real-time updates. There should be a REST API created with a projects API,
tasks API, and a notifications API.
```

The output of this step will include a number of implementation detail documents, with your directory tree resembling this:

```text
.
├── CLAUDE.md
├── memory
│	 ├── constitution.md
│	 └── constitution_update_checklist.md
├── scripts
│	 ├── check-task-prerequisites.sh
│	 ├── common.sh
│	 ├── create-new-feature.sh
│	 ├── get-feature-paths.sh
│	 ├── setup-plan.sh
│	 └── update-claude-md.sh
├── specs
│	 └── 001-create-taskify
│	     ├── contracts
│	     │	 ├── api-spec.json
│	     │	 └── signalr-spec.md
│	     ├── data-model.md
│	     ├── plan.md
│	     ├── quickstart.md
│	     ├── research.md
│	     └── spec.md
└── templates
    ├── CLAUDE-template.md
    ├── plan-template.md
    ├── spec-template.md
    └── tasks-template.md
```

Check the `research.md` document to ensure that the right tech stack is used, based on your instructions. You can ask Claude Code to refine it if any of the components stand out, or even have it check the locally-installed version of the platform/framework you want to use (e.g., .NET).

Additionally, you might want to ask Claude Code to research details about the chosen tech stack if it's something that is rapidly changing (e.g., .NET Aspire, JS frameworks), with a prompt like this:

```text
I want you to go through the implementation plan and implementation details, looking for areas that could
benefit from additional research as .NET Aspire is a rapidly changing library. For those areas that you identify that
require further research, I want you to update the research document with additional details about the specific
versions that we are going to be using in this Taskify application and spawn parallel research tasks to clarify
any details using research from the web.
```

During this process, you might find that Claude Code gets stuck researching the wrong thing - you can help nudge it in the right direction with a prompt like this:

```text
I think we need to break this down into a series of steps. First, identify a list of tasks
that you would need to do during implementation that you're not sure of or would benefit
from further research. Write down a list of those tasks. And then for each one of these tasks,
I want you to spin up a separate research task so that the net results is we are researching
all of those very specific tasks in parallel. What I saw you doing was it looks like you were
researching .NET Aspire in general and I don't think that's gonna do much for us in this case.
That's way too untargeted research. The research needs to help you solve a specific targeted question.
```

>[!NOTE]
>Claude Code might be over-eager and add components that you did not ask for. Ask it to clarify the rationale and the source of the change.

### **STEP 5:** Have Claude Code validate the plan

With the plan in place, you should have Claude Code run through it to make sure that there are no missing pieces. You can use a prompt like this:

```text
Now I want you to go and audit the implementation plan and the implementation detail files.
Read through it with an eye on determining whether or not there is a sequence of tasks that you need
to be doing that are obvious from reading this. Because I don't know if there's enough here. For example,
when I look at the core implementation, it would be useful to reference the appropriate places in the implementation
details where it can find the information as it walks through each step in the core implementation or in the refinement.
```

This helps refine the implementation plan and helps you avoid potential blind spots that Claude Code missed in its planning cycle. Once the initial refinement pass is complete, ask Claude Code to go through the checklist once more before you can get to the implementation.

You can also ask Claude Code (if you have the [GitHub CLI](https://docs.github.com/en/github-cli/github-cli) installed) to go ahead and create a pull request from your current branch to `main` with a detailed description, to make sure that the effort is properly tracked.

>[!NOTE]
>Before you have the agent implement it, it's also worth prompting Claude Code to cross-check the details to see if there are any over-engineered pieces (remember - it can be over-eager). If over-engineered components or decisions exist, you can ask Claude Code to resolve them. Ensure that Claude Code follows the [constitution](base/memory/constitution.md) as the foundational piece that it must adhere to when establishing the plan.

### STEP 6: Implementation

Once ready, use the `/implement` command to execute your implementation plan:

```text
/implement
```

The `/implement` command will:
- Validate that all prerequisites are in place (constitution, spec, plan, and tasks)
- Parse the task breakdown from `tasks.md`
- Execute tasks in the correct order, respecting dependencies and parallel execution markers
- Follow the TDD approach defined in your task plan
- Provide progress updates and handle errors appropriately

>[!IMPORTANT]
>The AI agent will execute local CLI commands (such as `dotnet`, `npm`, etc.) - make sure you have the required tools installed on your machine.

Once the implementation is complete, test the application and resolve any runtime errors that may not be visible in CLI logs (e.g., browser console errors). You can copy and paste such errors back to your AI agent for resolution.

</details>

---

## 🔍 Troubleshooting

### Git Credential Manager on Linux

If you're having issues with Git authentication on Linux, you can install Git Credential Manager:

```bash
#!/usr/bin/env bash
set -e
echo "Downloading Git Credential Manager v2.6.1..."
wget https://github.com/git-ecosystem/git-credential-manager/releases/download/v2.6.1/gcm-linux_amd64.2.6.1.deb
echo "Installing Git Credential Manager..."
sudo dpkg -i gcm-linux_amd64.2.6.1.deb
echo "Configuring Git to use GCM..."
git config --global credential.helper manager
echo "Cleaning up..."
rm gcm-linux_amd64.2.6.1.deb
```

## 👥 Maintainers

- Den Delimarsky ([@localden](https://github.com/localden))
- John Lam ([@jflam](https://github.com/jflam))

## 💬 Support

For support, please open a [GitHub issue](https://github.com/github/spec-kit/issues/new). We welcome bug reports, feature requests, and questions about using Spec-Driven Development.

## 🙏 Acknowledgements

This project is heavily influenced by and based on the work and research of [John Lam](https://github.com/jflam).

## 📄 License

This project is licensed under the terms of the MIT open source license. Please refer to the [LICENSE](./LICENSE) file for the full terms.<|MERGE_RESOLUTION|>--- conflicted
+++ resolved
@@ -209,11 +209,7 @@
 ## 🔧 Prerequisites
 
 - **Linux/macOS** (or WSL2 on Windows)
-<<<<<<< HEAD
-- AI coding agent: [Claude Code](https://www.anthropic.com/claude-code), [GitHub Copilot](https://code.visualstudio.com/), [Gemini CLI](https://github.com/google-gemini/gemini-cli), [Cursor](https://cursor.sh/), [Qwen CLI](https://github.com/QwenLM/qwen-code), [opencode](https://opencode.ai/), or [Codex CLI](https://github.com/openai/codex)
-=======
-- AI coding agent: [Claude Code](https://www.anthropic.com/claude-code), [GitHub Copilot](https://code.visualstudio.com/), [Gemini CLI](https://github.com/google-gemini/gemini-cli), [Cursor](https://cursor.sh/), [Qwen CLI](https://github.com/QwenLM/qwen-code), [opencode](https://opencode.ai/), or [Windsurf](https://windsurf.com/)
->>>>>>> 5659c869
+- AI coding agent: [Claude Code](https://www.anthropic.com/claude-code), [GitHub Copilot](https://code.visualstudio.com/), [Gemini CLI](https://github.com/google-gemini/gemini-cli), [Cursor](https://cursor.sh/), [Qwen CLI](https://github.com/QwenLM/qwen-code), [opencode](https://opencode.ai/), [Codex CLI](https://github.com/openai/codex), or [Windsurf](https://windsurf.com/)
 - [uv](https://docs.astral.sh/uv/) for package management
 - [Python 3.11+](https://www.python.org/downloads/)
 - [Git](https://git-scm.com/downloads)
@@ -253,27 +249,19 @@
 specify init <project_name> --ai cursor
 specify init <project_name> --ai qwen
 specify init <project_name> --ai opencode
-<<<<<<< HEAD
 specify init <project_name> --ai codex
-=======
 specify init <project_name> --ai windsurf
->>>>>>> 5659c869
 # Or in current directory:
 specify init --here --ai claude
 specify init --here --ai codex
 ```
 
-<<<<<<< HEAD
-The CLI will check if you have Claude Code, Gemini CLI, Qwen CLI, opencode, or Codex CLI installed. If you do not, or you prefer to get the templates without checking for the right tools, use `--ignore-agent-tools` with your command:
-=======
-The CLI will check if you have Claude Code, Gemini CLI, Cursor CLI, Qwen CLI, or opencode installed. If you do not, or you prefer to get the templates without checking for the right tools, use `--ignore-agent-tools` with your command:
->>>>>>> 5659c869
+The CLI will check if you have Claude Code, Gemini CLI, Cursor CLI, Qwen CLI, opencode, or Codex CLI installed. If you do not, or you prefer to get the templates without checking for the right tools, use `--ignore-agent-tools` with your command:
 
 ```bash
 specify init <project_name> --ai claude --ignore-agent-tools
 ```
 
-<<<<<<< HEAD
 > [!NOTE]
 > Codex CLI specifics
 > - `specify init --ai codex` seeds `commands/*.md` in your repo and automatically mirrors them into `${CODEX_HOME:-~/.codex}/prompts` so Codex picks up `/specify`, `/plan`, and `/tasks` immediately.
@@ -282,10 +270,7 @@
 > - When Codex is configured to run helper scripts, open `codex /approvals` and enable “Run shell commands”.
 > - If you point `CODEX_HOME` at the project (for per-repo isolation) the installer adds ignore rules for Codex session artifacts to `.gitignore`; adjust them as needed for your workflow.
 
-### **STEP 1:** Bootstrap the project
-=======
 ### **STEP 1:** Establish project principles
->>>>>>> 5659c869
 
 Go to the project folder and run your AI agent. In our example, we're using `claude`.
 
