--- conflicted
+++ resolved
@@ -9,13 +9,9 @@
 These are one time installations required to be able to test your changes locally as part of the pull request (PR) submission process.
 
 1. Install [Python 3.11+](https://www.python.org/downloads/)
-1. Install [uv](https://docs.astral.sh/uv/) for package management
-1. Install [Git](https://git-scm.com/downloads)
-<<<<<<< HEAD
-1. Have an AI coding agent available: [Claude Code](https://www.anthropic.com/claude-code), [GitHub Copilot](https://code.visualstudio.com/), [Gemini CLI](https://github.com/google-gemini/gemini-cli), or [Qwen CLI](https://github.com/QwenLM/qwen-code)
-=======
-1. Have an AI coding agent available: [Claude Code](https://www.anthropic.com/claude-code), [GitHub Copilot](https://code.visualstudio.com/), or [Gemini CLI](https://github.com/google-gemini/gemini-cli) are recommended, but we're working on adding support for other agents as well.
->>>>>>> 0f0e19da
+2. Install [uv](https://docs.astral.sh/uv/) for package management
+3. Install [Git](https://git-scm.com/downloads)
+4. Have an AI coding agent available: [Claude Code](https://www.anthropic.com/claude-code), [GitHub Copilot](https://code.visualstudio.com/), [Gemini CLI](https://github.com/google-gemini/gemini-cli), or [Qwen Code](https://github.com/QwenLM/qwen-code). We're working on adding support for other agents as well.
 
 ## Submitting a pull request
 
@@ -23,13 +19,13 @@
 >If your pull request introduces a large change that materially impacts the work of the CLI or the rest of the repository (e.g., you're introducing new templates, arguments, or otherwise major changes), make sure that it was **discussed and agreed upon** by the project maintainers. Pull requests with large changes that did not have a prior conversation and agreement will be closed.
 
 1. Fork and clone the repository
-1. Configure and install the dependencies: `uv sync`
-1. Make sure the CLI works on your machine: `uv run specify --help`
-1. Create a new branch: `git checkout -b my-branch-name`
-1. Make your change, add tests, and make sure everything still works
-1. Test the CLI functionality with a sample project if relevant
-1. Push to your fork and submit a pull request
-1. Wait for your pull request to be reviewed and merged.
+2. Configure and install the dependencies: `uv sync`
+3. Make sure the CLI works on your machine: `uv run specify --help`
+4. Create a new branch: `git checkout -b my-branch-name`
+5. Make your change, add tests, and make sure everything still works
+6. Test the CLI functionality with a sample project if relevant
+7. Push to your fork and submit a pull request
+8. Wait for your pull request to be reviewed and merged.
 
 Here are a few things you can do that will increase the likelihood of your pull request being accepted:
 
