--- conflicted
+++ resolved
@@ -179,18 +179,9 @@
    If Project Type = simics:
      Task: "MANDATORY: Execute `get_simics_version()` MCP tool to resolve environment NEEDS CLARIFICATION"
      Task: "MANDATORY: Execute `list_installed_packages()` MCP tool to resolve package dependencies NEEDS CLARIFICATION"
-<<<<<<< HEAD
-     Task: "IF DML syntax is NEEDS CLARIFICATION: Execute `pageindex_rag_query_drm(string)` MCP tool for language reference"
-     Task: "IF modeling approach is NEEDS CLARIFICATION: Execute `pageindex_rag_query_model_builder(string)` MCP tool for patterns"
-     Task: "IF similar implementations needed for decisions: Execute `get_simics_device_example_i2c()` or `get_simics_device_example_ds12887()` MCP tools"
-     Task: "Research Simics API for memory operations and interfaces (from documentation)"
-     Task: "Analyze hardware specification for register mapping requirements"
-     Task: "Document architectural decisions based on MCP tool findings"
-     Task: "Validate constitutional compliance for device-first development approach"
-=======
      Task: "MANDATORY: Execute `list_simics_platforms()` MCP tool to identify available simulation targets"
-     Task: "MANDATORY: Execute `get_simics_dml_1_4_reference_manual()` MCP tool to access DML language reference for architectural decisions"
-     Task: "MANDATORY: Execute `get_simics_model_builder_user_guide()` MCP tool to understand device modeling patterns and best practices"
+     Task: "MANDATORY: Execute `pageindex_rag_query_drm(string)` MCP tool to access DML language reference for architectural decisions"
+     Task: "MANDATORY: Execute `pageindex_rag_query_model_builder(string)` MCP tool to understand device modeling patterns and best practices"
      Task: "MANDATORY: Execute `get_simics_dml_template()` MCP tool to study base device structure patterns before design"
      Task: "MANDATORY: Execute `get_simics_device_example_i2c()` MCP tool for reference implementation patterns (includes test samples via python_test_samples_path)"
      Task: "MANDATORY: Execute `get_simics_device_example_ds12887()` MCP tool for advanced device patterns (includes test samples via python_test_samples_path)"
@@ -200,7 +191,6 @@
      Task: "Validate hardware specification completeness: Ensure spec.md has sufficient detail for data-model.md generation"
      Task: "Research Simics API specifics: Memory operations and interface implementations needed for this device type"
      Task: "Validate constitutional compliance: Device-first development approach alignment"
->>>>>>> 89cf8ca6
    ```
 
 3. **Execute ALL discovery and documentation MCP tools immediately** (for Simics projects):
@@ -455,25 +445,14 @@
 - [ ] All NEEDS CLARIFICATION resolved
 - [ ] Complexity deviations documented
 
-<<<<<<< HEAD
-**Simics Discovery MCP Tool Status** (if Project Type = simics):
-- [ ] `get_simics_version()` executed and documented (MANDATORY)
-- [ ] `list_installed_packages()` executed and documented (MANDATORY)
-- [ ] `pageindex_rag_query_drm(string)` executed (only if DML syntax was NEEDS CLARIFICATION)
-- [ ] `pageindex_rag_query_model_builder(string)` executed (only if modeling approach was NEEDS CLARIFICATION)
-- [ ] Device example tools executed (only if needed for architectural decisions)
-- [ ] MCP tool outputs incorporated into research.md
-- [ ] Environmental constraints documented for /implement phase
-- [ ] **Implementation MCP tools NOT executed** (reserved for /implement phase)
-=======
 **Simics MCP Tool Status** (if Project Type = simics):
 
 *Phase 0 - Discovery & Documentation Tools (MANDATORY - must execute during /plan):*
 - [ ] `get_simics_version()` executed and documented
 - [ ] `list_installed_packages()` executed and documented
 - [ ] `list_simics_platforms()` executed and documented
-- [ ] `get_simics_dml_1_4_reference_manual()` executed for DML language reference
-- [ ] `get_simics_model_builder_user_guide()` executed for modeling patterns
+- [ ] `pageindex_rag_query_drm(string)` executed for DML language reference
+- [ ] `pageindex_rag_query_model_builder(string)` executed for modeling patterns
 - [ ] `get_simics_dml_template()` executed for base device structure
 - [ ] `get_simics_device_example_i2c()` executed for reference patterns
 - [ ] `get_simics_device_example_ds12887()` executed for advanced patterns
@@ -486,7 +465,6 @@
 - [ ] `add_dml_device_skeleton()` - NOT executed in /plan (belongs in Phase 3.1)
 - [ ] `build_simics_project()` - NOT executed in /plan (belongs in Phase 3.3+)
 - [ ] `run_simics_test()` - NOT executed in /plan (belongs in Phase 3.2+)
->>>>>>> 89cf8ca6
 
 ---
 *Based on Constitution v2.1.1 - See `/memory/constitution.md`*